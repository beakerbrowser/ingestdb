--- conflicted
+++ resolved
@@ -179,17 +179,9 @@
         // validate
         let isValid = true
         if (table.schema.validate) {
-<<<<<<< HEAD
           try { isValid = table.schema.validate(record) }
           catch (e) {
               console.error(e);
-=======
-          try { 
-            isValid = table.schema.validate(record) 
-          } catch (e) {
-              debug(`There was an error while validating table ${table.name}: `, e)
-              db.emit('validation-failed', archive.url, e)
->>>>>>> 63275e0d
               isValid = false
           }
         }
